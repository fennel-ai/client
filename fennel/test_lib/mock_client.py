--- conflicted
+++ resolved
@@ -344,11 +344,8 @@
         self,
         datasets: Optional[List[Dataset]] = None,
         featuresets: Optional[List[Featureset]] = None,
-<<<<<<< HEAD
         preview=False,
-=======
         tier: Optional[str] = None,
->>>>>>> 42e93918
     ):
         self._reset()
         if datasets is None:
