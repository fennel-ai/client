import copy
import types
from dataclasses import dataclass
from datetime import datetime

import numpy as np
import pandas as pd
from typing import Any, Optional, Dict, List

from fennel.datasets import Pipeline, Visitor, Dataset
from fennel.lib.aggregate import Count
from fennel.lib.duration import duration_to_timedelta
from fennel.lib.to_proto import Serializer
from fennel.lib.to_proto.source_code import to_includes_proto
from fennel.test_lib.execute_aggregation import get_aggregated_df

pd.set_option("display.max_columns", None)


@dataclass
class NodeRet:
    df: pd.DataFrame
    timestamp_field: str
    key_fields: List[str]
    agg_result: Optional[Dict[str, Any]] = None
    is_aggregate: bool = False


def is_subset(subset: List[str], superset: List[str]) -> bool:
    return set(subset).issubset(set(superset))


def set_match(a: List[str], b: List[str]) -> bool:
    return set(a) == set(b)


class Executor(Visitor):
    def __init__(self, data):
        super(Executor, self).__init__()
        self.dependencies = []
        self.lib_generated_code = ""
        self.data = data

    def execute(
        self, pipeline: Pipeline, dataset: Dataset
    ) -> Optional[NodeRet]:
        self.cur_pipeline_name = f"{pipeline.dataset_name}.{pipeline.name}"
        self.serializer = Serializer(pipeline, dataset)
        self.cur_ds_name = dataset._name
        return self.visit(pipeline.terminal_node)

    def visit(self, obj) -> Optional[NodeRet]:
        return super(Executor, self).visit(obj)

    def visitDataset(self, obj) -> Optional[NodeRet]:
        if obj._name not in self.data:
            return None
        return NodeRet(
            self.data[obj._name], obj.timestamp_field, obj.key_fields
        )

    def visitTransform(self, obj) -> Optional[NodeRet]:
        input_ret = self.visit(obj.node)
        if input_ret is None:
            return None
        transform_func_pycode = to_includes_proto(obj.func)
        mod = types.ModuleType(obj.func.__name__)
        gen_pycode = self.serializer.wrap_function(transform_func_pycode)
        code = transform_func_pycode.imports + "\n" + gen_pycode.generated_code
        exec(code, mod.__dict__)
        func = mod.__dict__[gen_pycode.entry_point]
        try:
            t_df = func(copy.deepcopy(input_ret.df))
        except Exception as e:
            raise Exception(
                f"Error in transform function `{obj.func.__name__}` for pipeline "
                f"`{self.cur_pipeline_name}`, {e}"
            )
        num_rows = t_df.shape[0]
        if t_df is None:
            raise Exception(
                f"Transform function `{obj.func.__name__}` returned " f"None"
            )
        # Check if input_ret.df and t_df have the exactly same columns.
        input_column_names = input_ret.df.columns.values.tolist()
        output_column_names = t_df.columns.values.tolist()
        if not set_match(input_column_names, output_column_names):
            if obj.new_schema is None:
                raise ValueError(
                    f"Schema change detected in transform of pipeline "
                    f"`{self.cur_pipeline_name}`. Input columns: "
                    f"`{input_column_names}`, output columns: `{output_column_names}`"
                    ". Please provide output schema explicitly."
                )
            else:
                output_expected_column_names = obj.new_schema.keys()
                if not set_match(
                    output_expected_column_names, output_column_names
                ):
                    raise ValueError(
                        "Output schema doesnt match in transform function "
                        f"`{obj.func.__name__}` of pipeline "
                        f"{self.cur_pipeline_name}. Got output columns: "
                        f"{output_column_names}. Expected output columns:"
                        f" {output_expected_column_names}"
                    )
        if t_df.shape[0] != num_rows:
            raise ValueError(
                f"Transform function `{obj.func.__name__}` in pipeline `{self.cur_pipeline_name}` "
                f"changed number of rows from `{num_rows}` to `{t_df.shape[0]}`. To "
                f"change the number of rows, use the filter function."
            )

        sorted_df = t_df.sort_values(input_ret.timestamp_field)
        # Cast sorted_df to obj.schema()
        for col_name, col_type in obj.schema().items():
            if col_type in [float, int, str, bool]:
                sorted_df[col_name] = sorted_df[col_name].astype(col_type)

        return NodeRet(
            sorted_df, input_ret.timestamp_field, input_ret.key_fields
        )

    def visitFilter(self, obj) -> Optional[NodeRet]:
        input_ret = self.visit(obj.node)
        if input_ret is None:
            return None

        filter_func_pycode = to_includes_proto(obj.func)
        mod = types.ModuleType(filter_func_pycode.entry_point)
        gen_pycode = self.serializer.wrap_function(
            filter_func_pycode, is_filter=True
        )
        code = gen_pycode.imports + "\n" + gen_pycode.generated_code
        exec(code, mod.__dict__)
        func = mod.__dict__[gen_pycode.entry_point]
        f_df = func(copy.deepcopy(input_ret.df))
        sorted_df = f_df.sort_values(input_ret.timestamp_field)
        return NodeRet(
            sorted_df, input_ret.timestamp_field, input_ret.key_fields
        )

    def _merge_df(
        self, df1: pd.DataFrame, df2: pd.DataFrame, ts: str
    ) -> pd.DataFrame:
        merged_df = pd.concat([df1, df2])
        return merged_df.sort_values(ts)

    def visitAggregate(self, obj):
        input_ret = self.visit(obj.node)
        if input_ret is None or input_ret.df.shape[0] == 0:
            return None
        df = copy.deepcopy(input_ret.df)
        df = df.sort_values(input_ret.timestamp_field)
        # For aggregates the result is not a dataframe but a dictionary
        # of fields to the dataframe that contains the aggregate values
        # for each timestamp for that field.
        result = {}
        for aggregate in obj.aggregates:
            # Select the columns that are needed for the aggregate
            # and drop the rest
            fields = obj.keys + [input_ret.timestamp_field]
            if not isinstance(aggregate, Count) or aggregate.unique:
                fields.append(aggregate.of)
            filtered_df = df[fields]
            result[aggregate.into_field] = get_aggregated_df(
                filtered_df, aggregate, input_ret.timestamp_field, obj.keys
            )
        return NodeRet(
            pd.DataFrame(), input_ret.timestamp_field, obj.keys, result, True
        )

    def visitJoin(self, obj) -> Optional[NodeRet]:
        input_ret = self.visit(obj.node)
        right_ret = self.visit(obj.dataset)

        if input_ret is None or right_ret is None:
            return None

        left_df = input_ret.df
        right_df = copy.deepcopy(right_ret.df)

        if left_df.shape[0] == 0 or right_df.shape[0] == 0:
            return None

        right_timestamp_field = right_ret.timestamp_field
        left_timestamp_field = input_ret.timestamp_field
        ts_query_field = "_@@_query_ts"
        tmp_right_ts = "_@@_right_ts"
        tmp_left_ts = "_@@_left_ts"
        tmp_ts_low = "_@@_ts_low"

        # Add a column to the right dataframe that contains the timestamp which will be used for `asof_join`
        right_df[ts_query_field] = right_df[right_timestamp_field]
        # rename the right timestamp to avoid conflicts
        right_df = right_df.rename(
            columns={right_timestamp_field: tmp_right_ts}
        )

        # Set the value of the left timestamp - this is the timestamp that will be used for the join
        # - to be the upper bound of the join query (this is the max ts of a valid right dataset entry)
        def add_within_high(row):
            return row[left_timestamp_field] + duration_to_timedelta(
                obj.within[1]
            )

        left_df[ts_query_field] = left_df.apply(
            lambda row: add_within_high(row), axis=1
        )

        # Add a column to the left dataframe to specify the lower bound of the join query - this
        # is the timestamp below which we will not consider any rows from the right dataframe for joins
        def sub_within_low(row):
            if obj.within[0] == "forever":
                return datetime.min
            else:
                return row[left_timestamp_field] - duration_to_timedelta(
                    obj.within[0]
                )

        left_df[tmp_ts_low] = left_df.apply(
            lambda row: sub_within_low(row), axis=1
        )

        # rename the left timestamp to avoid conflicts
        left_df = left_df.rename(columns={left_timestamp_field: tmp_left_ts})
        if obj.on is not None and len(obj.on) > 0:
            if not is_subset(obj.on, left_df.columns):
                raise Exception(
                    f"Join on fields {obj.on} not present in left dataframe"
                )
            if not is_subset(obj.on, right_df.columns):
                raise Exception(
                    f"Join on fields {obj.on} not present in right dataframe"
                )
            # Rename the "on" columns on RHS by prefixing them with "__@@__"
            # This is to avoid conflicts with the "on" columns on LHS
            right_df = right_df.rename(
                columns={col: f"__@@__{col}" for col in obj.on}
            )
            right_by = [f"__@@__{col}" for col in obj.on]
            left_by = copy.deepcopy(obj.on)
        else:
            if not is_subset(obj.left_on, left_df.columns):
                raise Exception(
                    f"Join keys {obj.left_on} not present in left dataframe"
                )
            if not is_subset(obj.right_on, right_df.columns):
                raise Exception(
                    f"Join keys {obj.right_on} not present in right dataframe"
                )
            left_by = copy.deepcopy(obj.left_on)
            right_by = copy.deepcopy(obj.right_on)

        left_df = left_df.sort_values(by=ts_query_field)
        right_df = right_df.sort_values(by=ts_query_field)
        merged_df = pd.merge_asof(
            left=left_df,
            right=right_df,
            on=ts_query_field,
            left_by=left_by,
            right_by=right_by,
        )
        if obj.how == "inner":
            # Drop rows which have null values in any of the RHS key columns
            merged_df = merged_df.dropna(subset=right_by)
        # Drop the RHS key columns from the merged dataframe
        merged_df = merged_df.drop(columns=right_by)
        right_df = right_df.drop(columns=right_by)

        # Filter out rows that are outside the bounds of the join query
        def filter_bounded_row(row):
            # if the dataset was not found, we want to keep the row around with null values
            if pd.isnull(row[tmp_right_ts]):
                return row
            if row[tmp_right_ts] >= row[tmp_ts_low]:
                return row
            # if the row is outside the bounds, we want to assume that right join did not succeed
            # - we do so by setting all the right columns to null
            for col in right_df.columns.values:
                if col not in left_df.columns.values:
                    row[col] = np.nan
            return row

        original_dtypes = merged_df.dtypes
        # If any of the columns in the merged df was transformed to have NaN values (these are columns from RHS),
        # check if the dtype of the column is int, if so, convert that into float so that
        # it will accept NaN values - this is what Pandas does, emulating the same behavior here.
        merged_df = merged_df.transform(
            lambda row: filter_bounded_row(row), axis=1
        )
        # Try transforming to the original dtypes
        # In case of failures, ignore them, which will result in the column being converted to `object` dtype
        merged_df = merged_df.astype(original_dtypes, errors="ignore")
        transformed_dtypes = merged_df.dtypes
        for index, dtype in zip(original_dtypes.index, original_dtypes.values):
            if (
                index in right_df.columns.values
                and index not in left_df.columns.values
            ):
                if dtype == np.int64 and transformed_dtypes[index] == object:
                    original_dtypes[index] = np.dtype(np.float64)
        merged_df = merged_df.astype(original_dtypes)

        # Set the timestamp of the row to be the max of the left and right timestamps - this is the timestamp
        # that is present in the downstream operators. We take the max because it is possible that upper bound is
        # specified and join occurred with an entry with larger value than the query ts.

        def emited_ts(row):
            if pd.isnull(row[tmp_right_ts]):
                return row[tmp_left_ts]
            else:
                return max(row[tmp_right_ts], row[tmp_left_ts])

        merged_df[left_timestamp_field] = merged_df.apply(
            lambda row: emited_ts(row), axis=1
        )

        # drop the temporary columns
        merged_df.drop(
            columns=[tmp_ts_low, ts_query_field, tmp_left_ts, tmp_right_ts],
            inplace=True,
        )

        # sort the dataframe by the timestamp
        sorted_df = merged_df.sort_values(left_timestamp_field)
        return NodeRet(sorted_df, left_timestamp_field, input_ret.key_fields)

    def visitUnion(self, obj):
        dfs = [self.visit(node) for node in obj.nodes]
        if all(df is None for df in dfs):
            return None
        dfs = [df for df in dfs if df is not None]
        # Check that all the dataframes have the same timestamp field
        timestamp_fields = [df.timestamp_field for df in dfs]
        if not all(x == timestamp_fields[0] for x in timestamp_fields):
            raise Exception("Union nodes must have same timestamp field")
        # Check that all the dataframes have the same key fields
        key_fields = [df.key_fields for df in dfs]
        if not all(x == key_fields[0] for x in key_fields):
            raise Exception("Union nodes must have same key fields")
        df = pd.concat([df.df for df in dfs])
        sorted_df = df.sort_values(dfs[0].timestamp_field)
        return NodeRet(sorted_df, dfs[0].timestamp_field, dfs[0].key_fields)

    def visitRename(self, obj):
        input_ret = self.visit(obj.node)
        if input_ret is None:
            return None
        df = input_ret.df
        # Check that the columns to be renamed are present in the dataframe
        if not is_subset(obj.column_mapping.keys(), df.columns):
            raise Exception(
                f"Columns to be renamed {obj.column_mapping.keys()} not present in dataframe"
            )
        # Check that the columns post renaming are not present in the dataframe
        if is_subset(obj.column_mapping.values(), df.columns):
            raise Exception(
                f"Columns after renaming {obj.column_mapping.values()} already present in dataframe"
            )
        df = df.rename(columns=obj.column_mapping)
        for old_col, new_col in obj.column_mapping.items():
            if old_col in input_ret.key_fields:
                input_ret.key_fields.remove(old_col)
                input_ret.key_fields.append(new_col)
            if old_col == input_ret.timestamp_field:
                input_ret.timestamp_field = new_col
        return NodeRet(df, input_ret.timestamp_field, input_ret.key_fields)

    def visitDrop(self, obj):
        input_ret = self.visit(obj.node)
        if input_ret is None:
            return None
        df = input_ret.df
        df = df.drop(columns=obj.columns)
        for col in obj.columns:
            if col in input_ret.key_fields:
                input_ret.key_fields.remove(col)

        return NodeRet(df, input_ret.timestamp_field, input_ret.key_fields)

<<<<<<< HEAD
    def visitDropNull(self, obj):
=======
    def visitAssign(self, obj):
>>>>>>> d33f3bc5
        input_ret = self.visit(obj.node)
        if input_ret is None:
            return None
        df = input_ret.df
<<<<<<< HEAD
        print("before")
        print(df)
        df = df.dropna(subset=obj.columns)
        print("after")
        print(df)

=======
        df[obj.column] = obj.func(df)
>>>>>>> d33f3bc5
        return NodeRet(df, input_ret.timestamp_field, input_ret.key_fields)

    def visitDedup(self, obj):
        input_ret = self.visit(obj.node)
        if input_ret is None:
            return None
        df = input_ret.df
        df = df.drop_duplicates(
            subset=obj.by + [input_ret.timestamp_field], keep="last"
        )
        return NodeRet(df, input_ret.timestamp_field, input_ret.key_fields)

    def visitExplode(self, obj):
        input_ret = self.visit(obj.node)
        if input_ret is None:
            return None
        df = input_ret.df
        df = df.explode(obj.columns)
        return NodeRet(df, input_ret.timestamp_field, input_ret.key_fields)

    def visitFirst(self, obj):
        input_ret = self.visit(obj.node)
        if input_ret is None or input_ret.df.shape[0] == 0:
            return None
        df = copy.deepcopy(input_ret.df)
        df = df.sort_values(input_ret.timestamp_field)
        df = df.groupby(obj.keys).first().reset_index()
        return NodeRet(df, input_ret.timestamp_field, input_ret.key_fields)<|MERGE_RESOLUTION|>--- conflicted
+++ resolved
@@ -379,25 +379,18 @@
 
         return NodeRet(df, input_ret.timestamp_field, input_ret.key_fields)
 
-<<<<<<< HEAD
     def visitDropNull(self, obj):
-=======
+        input_ret = self.visit(obj.node)
+        if input_ret is None:
+            return None
+        df = input_ret.df
+        df = df.dropna(subset=obj.columns)
+        return NodeRet(df, input_ret.timestamp_field, input_ret.key_fields)
+     
     def visitAssign(self, obj):
->>>>>>> d33f3bc5
-        input_ret = self.visit(obj.node)
-        if input_ret is None:
-            return None
-        df = input_ret.df
-<<<<<<< HEAD
-        print("before")
-        print(df)
-        df = df.dropna(subset=obj.columns)
-        print("after")
-        print(df)
-
-=======
+        input_ret = self.visit(obj.node)
+        df = input_ret.df
         df[obj.column] = obj.func(df)
->>>>>>> d33f3bc5
         return NodeRet(df, input_ret.timestamp_field, input_ret.key_fields)
 
     def visitDedup(self, obj):
