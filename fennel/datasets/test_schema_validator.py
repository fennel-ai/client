import json
from datetime import datetime
from typing import Optional, List

import pandas as pd
import pytest

from fennel.datasets import dataset, field, pipeline, Dataset
from fennel.lib.aggregate import Sum, Min, Max
from fennel.lib.metadata import meta
from fennel.lib.schema import inputs
from fennel.lib.window import Window


@meta(owner="test@test.com")
@dataset
class MovieRating:
    movie: str = field(key=True)
    rating: float
    t: datetime


@meta(owner="test@test.com")
@dataset
class MovieRevenue:
    movie: str = field(key=True)
    revenue: int
    t: datetime


def test_join_schema_validation():
    with pytest.raises(TypeError) as e:

        @meta(owner="aditya@fennel.ai")
        @dataset
        class MovieStats:
            movie: str = field(key=True)
            rating: float
            revenue: int
            t: datetime

            @pipeline(version=1)
            @inputs(MovieRating, MovieRevenue)
            def pipeline_join(cls, rating: Dataset, revenue: Dataset):
                return rating.join(revenue, how="left", on=[str(cls.movie)])

    assert (
        str(e.value)
        == """[TypeError('Field `revenue` has type `Optional[int]` in `pipeline pipeline_join output value` schema but type `int` in `MovieStats value` schema.')]"""
    )


def test_drop_schema_validation_drop_keys():
    with pytest.raises(ValueError) as e:

        @meta(owner="abc@xyx.com")
        @dataset
        class A:
            x: int = field(key=True)
            y: int
            t: datetime

        @meta(owner="abc@xyz.ai")
        @dataset
        class B:
            y: int
            t: datetime

            @pipeline()
            @inputs(A)
            def my_pipeline(cls, a: Dataset):
                return a.drop(["x", "t"])

    assert (
        str(e.value)
        == """Field `x` is not a non-key non-timestamp field in schema of drop node input '[Dataset:A]'. Value fields are: ['y']"""
    )


def test_drop_schema_validation_drop_timestamp():
    with pytest.raises(ValueError) as e:

        @meta(owner="abc@xyx.com")
        @dataset
        class A:
            x: int = field(key=True)
            y: int
            t: datetime

        @meta(owner="abc@xyz.ai")
        @dataset
        class B:
            x: int = field(key=True)
            t: datetime

            @pipeline()
            @inputs(A)
            def my_pipeline(cls, a: Dataset):
                return a.drop(["t"])

    assert (
        str(e.value)
        == """Field `t` is not a non-key non-timestamp field in schema of drop node input '[Dataset:A]'. Value fields are: ['y']"""
    )


def test_drop_schema_validation_drop_empty():
    with pytest.raises(ValueError) as e:

        @meta(owner="abc@xyx.com")
        @dataset
        class A:
            x: int = field(key=True)
            y: int
            t: datetime

        @meta(owner="abc@xyz.ai")
        @dataset
        class B:
            x: int = field(key=True)
            y: int
            t: datetime

            @pipeline()
            @inputs(A)
            def my_pipeline(cls, a: Dataset):
                return a.drop([])

    assert (
        str(e.value)
        == """invalid drop - '[Pipeline:my_pipeline]->drop node' must have at least one column to drop"""
    )


def test_rename_duplicate_names_one():
    with pytest.raises(ValueError) as e:

        @meta(owner="abc@xyx.com")
        @dataset
        class A:
            x: int = field(key=True)
            y: int
            t: datetime

        @meta(owner="abc@xyz.ai")
        @dataset
        class B:
            a: int = field(key=True)
            b: int = field(key=True)
            t: datetime

            @pipeline()
            @inputs(A)
            def my_pipeline(cls, a: Dataset):
                return a.rename({"x": "a", "y": "a"})

    assert (
        str(e.value)
        == """Field `a` already exists in schema of rename node '[Pipeline:my_pipeline]->rename node'."""
    )


def test_rename_duplicate_names_two():
    with pytest.raises(ValueError) as e:

        @meta(owner="abc@xyx.com")
        @dataset
        class A:
            x: int = field(key=True)
            y: int
            t: datetime

        @meta(owner="abc@xyz.ai")
        @dataset
        class B:
            x: int = field(key=True)
            y: int = field(key=True)
            t: datetime

            @pipeline()
            @inputs(A)
            def my_pipeline(cls, a: Dataset):
                return a.rename({"x": "y"})

    assert (
        str(e.value)
        == """Field `y` already exists in schema of rename node '[Pipeline:my_pipeline]->rename node'."""
    )


@meta(owner="test@test.com")
@dataset
class RatingActivity:
    userid: int
    rating: float
    movie: str
    t: datetime


def test_add_key():
    with pytest.raises(Exception) as e:

        @meta(owner="test@test.com")
        @dataset
        class PositiveRatingActivity:
            userid: int
            rating: float
            movie: str = field(key=True)
            t: datetime

            @pipeline(version=1)
            @inputs(RatingActivity)
            def filter_positive_ratings(cls, rating: Dataset):
                return rating.filter(lambda df: df[df["rating"] >= 3.5])

    assert (
        str(e.value)
        == """[TypeError('Field `movie` is present in `PositiveRatingActivity` `key` schema but not present in `pipeline filter_positive_ratings output key` schema.'), TypeError('Field `movie` is present in `pipeline filter_positive_ratings output` `value` schema but not present in `PositiveRatingActivity value` schema.')]"""
    )


@meta(owner="me@fennel.ai")
@dataset(history="4m")
class Activity:
    user_id: int
    action_type: str
    amount: Optional[float]
    metadata: str
    timestamp: datetime


@meta(owner="me@fennel.ai")
@dataset(history="4m")
class MerchantInfo:
    merchant_id: int = field(key=True)
    category: str
    location: str
    timestamp: datetime


def test_aggregation_sum():
    with pytest.raises(Exception) as e:

        @meta(owner="me@fennel.ai")
        @dataset
        class FraudReportAggregatedDataset:
            category: str = field(key=True)
            timestamp: datetime
            sum_categ_fraudulent_transactions_7d: int

            @pipeline(version=1)
            @inputs(Activity, MerchantInfo)
            def create_fraud_dataset(
                cls, activity: Dataset, merchant_info: Dataset
            ):
                def extract_info(df: pd.DataFrame) -> pd.DataFrame:
                    df_json = df["metadata"].apply(json.loads).apply(pd.Series)
                    df_timestamp = pd.concat([df_json, df["timestamp"]], axis=1)
                    return df_timestamp

                def fillna(df: pd.DataFrame) -> pd.DataFrame:
                    df["category"].fillna("unknown", inplace=True)
                    return df

                filtered_ds = activity.filter(
                    lambda df: df[df["action_type"] == "report"]
                )
                ds = filtered_ds.transform(
                    extract_info,
                    schema={
                        "transaction_amount": float,
                        "merchant_id": int,
                        "timestamp": datetime,
                    },
                )
                ds = ds.join(
                    merchant_info,
                    how="left",
                    on=["merchant_id"],
                )
                new_schema = ds.schema()
                new_schema.update(merchant_info.schema())
                new_schema["category"] = str
                ds = ds.transform(fillna, schema=new_schema)
                return ds.groupby("category").aggregate(
                    [
                        Sum(
                            window=Window("1w"),
                            of="transaction_amount",
                            into_field=str(
                                cls.sum_categ_fraudulent_transactions_7d
                            ),
                        ),
                    ]
                )

    assert (
        str(e.value)
        == """[TypeError('Field `sum_categ_fraudulent_transactions_7d` has type `float` in `pipeline create_fraud_dataset output value` schema but type `int` in `FraudReportAggregatedDataset value` schema.')]"""
    )


def test_aggregation_min_max():
    with pytest.raises(TypeError) as e:

        @meta(owner="nikhil@fennel.ai")
        @dataset
        class A1:
            a: str = field(key=True)
            b: int
            t: datetime

        @meta(owner="nikhil@fennel.ai")
        @dataset
        class B1:
            a: str = field(key=True)
            b_min: int
            t: datetime

            @pipeline(version=1)
            @inputs(A1)
            def pipeline(cls, a: Dataset):
                return a.groupby("a").aggregate(
                    [
                        Min(
                            of="b",
                            into_field="b_min",
                            window=Window("1d"),
                            default=0.91,
                        ),
                    ]
                )

    assert (
        str(e.value)
        == """invalid min: default value `0.91` not of type `int`"""
    )
    with pytest.raises(TypeError) as e:

        @meta(owner="nikhil@fennel.ai")
        @dataset
        class A2:
            a: str = field(key=True)
            b: int
            t: datetime

        @meta(owner="nikhil@fennel.ai")
        @dataset
        class B2:
            a: str = field(key=True)
            b_max: int
            t: datetime

            @pipeline(version=1)
            @inputs(A2)
            def pipeline(cls, a: Dataset):
                return a.groupby("a").aggregate(
                    [
                        Max(
                            of="b",
                            into_field="b_max",
                            window=Window("1d"),
                            default=1.91,
                        ),
                    ]
                )

    assert (
        str(e.value)
        == """invalid max: default value `1.91` not of type `int`"""
    )
    with pytest.raises(TypeError) as e:

        @meta(owner="nikhil@fennel.ai")
        @dataset
        class A3:
            a: str = field(key=True)
            b: str
            t: datetime

        @meta(owner="nikhil@fennel.ai")
        @dataset
        class B3:
            a: str = field(key=True)
            b_max: str
            t: datetime

            @pipeline(version=1)
            @inputs(A3)
            def pipeline(cls, a: Dataset):
                return a.groupby("a").aggregate(
                    [
                        Max(
                            of="b",
                            into_field="b_max",
                            window=Window("1d"),
                            default=2.91,
                        ),
                    ]
                )

    assert (
        str(e.value) == """invalid max: type of field `b` is not int or float"""
    )


@meta(owner="test@test.com")
@dataset
class A:
    a1: str = field(key=True)
    b1: float
    t: datetime


def test_transform():
    with pytest.raises(Exception) as e:

        @meta(owner="aditya@fennel.ai")
        @dataset
        class A1:
            a1: str = field(key=True)
            b1: float
            t: datetime

            @pipeline(version=1)
            @inputs(A)
            def transform(cls, a: Dataset):
                return a.transform(
                    lambda df: df,
                    schema={
                        "a1": int,
                        "b1": float,
                        "t": datetime,
                    },
                )

    assert (
        str(e.value)
        == """Key field a1 has type str in input schema of transform but type int in output schema of '[Pipeline:transform]->transform node'."""
    )

    with pytest.raises(Exception) as e:

        @meta(owner="aditya@fennel.ai")
        @dataset
        class A2:
            a1: str = field(key=True)
            b1: float
            t: datetime

            @pipeline(version=1)
            @inputs(A)
            def transform(cls, a: Dataset):
                return a.transform(
                    lambda df: df,
                    schema={
                        "a1": str,
                        "b1": int,
                        "t": datetime,
                    },
                )

    assert (
        str(e.value)
        == """[TypeError('Field `b1` has type `int` in `pipeline transform output value` schema but type `float` in `A2 value` schema.')]"""
    )

    with pytest.raises(Exception) as e:

        @meta(owner="aditya@fennel.ai")
        @dataset
        class A3:
            a1: str = field(key=True)
            b1: int
            t: datetime

            @pipeline(version=1)
            @inputs(A)
            def transform(cls, a: Dataset):
                return a.transform(
                    lambda df: df,
                    schema={
                        "a2": str,
                        "b1": int,
                        "t": datetime,
                    },
                )

    assert (
        str(e.value)
        == """Key field a1 must be present in schema of '[Pipeline:transform]->transform node'."""
    )

    with pytest.raises(Exception) as e:

        @meta(owner="aditya@fennel.ai")
        @dataset
        class A4:
            a1: str = field(key=True)
            b1: int
            t: datetime

            @pipeline(version=1)
            @inputs(A)
            def transform(cls, a: Dataset):
                return a.transform(
                    lambda df: df,
                    schema={
                        "a1": str,
                        "b1": int,
                        "d": datetime,
                    },
                )

    assert (
        str(e.value)
        == """Timestamp field t must be present in schema of '[Pipeline:transform]->transform node'."""
    )


@meta(owner="test@test.com")
@dataset
class B:
    b1: str = field(key=True)
    b2: int
    t: datetime


def test_join_schema_validation_value():
    with pytest.raises(ValueError) as e:

        @meta(owner="aditya@fennel.ai")
        @dataset
        class C:
            movie: str = field(key=True)
            rating: float
            revenue: int
            t: datetime

            @pipeline(version=1)
            @inputs(A, B)
            def pipeline_join(cls, a: Dataset, b: Dataset):
                return a.join(
                    b, how="left", left_on=["a1"], right_on=["b1", "b2"]
                )

    assert (
        str(e.value)
        == """right_on field ['b1', 'b2'] are not the key fields of the right dataset B."""
    )


@meta(owner="test@test.com")
@dataset
class C:
    b1: int = field(key=True)
    b2: Optional[int]
    b3: str
    t: datetime


@meta(owner="test@test.com")
@dataset
class E:
    a1: int = field(key=True)
    b2: Optional[int]
    b3: str
    t: datetime


def test_join_schema_validation_type():
    with pytest.raises(TypeError) as e:

        @meta(owner="aditya@fennel.ai")
        @dataset
        class D:
            a1: str = field(key=True)
            b1: float
            b2: Optional[int]
            b3: Optional[str]
            t: datetime

            @pipeline(version=1)
            @inputs(A, C)
            def pipeline_join(cls, a: Dataset, c: Dataset):
                return a.join(c, how="left", left_on=["a1"], right_on=["b1"])

    assert (
        str(e.value)
        == """Key field a1 has type str in left schema but, key field b1 has type int in right schema."""
    )

    with pytest.raises(TypeError) as e:

        @meta(owner="aditya@fennel.ai")
        @dataset
        class F:
            a1: str = field(key=True)
            b1: float
            b2: Optional[int]
            b3: Optional[str]
            t: datetime

            @pipeline(version=1)
            @inputs(A, E)
            def pipeline_join(cls, a: Dataset, e: Dataset):
                return a.join(e, how="left", on=["a1"])

    assert (
        str(e.value)
        == """Key field a1 has type str in left schema but type int in right schema."""
    )


# dedup is not supported on keyed datasets
def test_dedup_ds_with_key_fails():
    with pytest.raises(ValueError) as e:

        @meta(owner="abhay@fennel.ai")
        @dataset
        class MovieStats:
            movie: str = field(key=True)
            rating: float
            revenue: int
            t: datetime

            @pipeline(version=1)
            @inputs(MovieRating)
            def pipeline_dedup(cls, rating: Dataset):
                return rating.dedup(by=[MovieRating.movie])

    assert (
        str(e.value)
        == """invalid dedup: input schema '[Dataset:MovieRating]' has key columns"""
    )


# Schema of deduped dataset should match source dataset
def test_dedup_schema_different_fails():
    with pytest.raises(TypeError) as e:

        @meta(owner="abhay@fennel.ai")
        @dataset
        class RatingActivity:
            user: str
            movie: str
            rating: float
            t: datetime

        @meta(owner="abhay@fennel.ai")
        @dataset
        class DedupedRatingActivity:
            movie: str
            rating: float
            t: datetime

            @pipeline(version=1)
            @inputs(RatingActivity)
            def pipeline_dedup(cls, rating: Dataset):
                return rating.dedup()

    assert (
        str(e.value)
        == """[TypeError('Field `user` is present in `pipeline pipeline_dedup output` `value` schema but not present in `DedupedRatingActivity value` schema.')]"""
    )


# Schema of deduped dataset should by on a field present in the original dataset
def test_dedup_on_missing_field():
    with pytest.raises(ValueError) as e:

        @meta(owner="abhay@fennel.ai")
        @dataset
        class RatingActivity:
            user: str
            movie: str
            rating: float
            t: datetime

        @meta(owner="abhay@fennel.ai")
        @dataset
        class DedupedRatingActivity:
            user: str
            movie: str
            rating: float
            t: datetime

            @pipeline(version=1)
            @inputs(RatingActivity)
            def pipeline_dedup(cls, rating: Dataset):
                return rating.dedup(by=["director"])

    assert (
        str(e.value)
        == """invalid dedup: field `director` not present in input schema '[Dataset:RatingActivity]'"""
    )


def test_explode_fails_on_keyed_column():
    with pytest.raises(ValueError) as e:

        @meta(owner="abhay@fennel.ai")
        @dataset
        class SingleHits:
            director: List[str] = field(key=True)
            movie: str
            revenue: int
            t: datetime

        @meta(owner="abhay@fennel.ai")
        @dataset
        class ExplodedHits:
            director: str = field(key=True)
            movie: str
            revenue: int
            t: datetime

            @pipeline(version=1)
            @inputs(SingleHits)
            def pipeline_exploded(cls, hits: Dataset):
                return hits.explode(columns=["director"])

    assert (
        str(e.value)
        == """Field `director` is not a non-key non-timestamp field in schema of explode node input '[Dataset:SingleHits]'. Value fields are: ['movie', 'revenue']"""
    )


def test_explode_fails_on_missing_column():
    with pytest.raises(ValueError) as e:

        @meta(owner="abhay@fennel.ai")
        @dataset
        class SingleHits:
            director: List[str] = field(key=True)
            movie: str
            revenue: int
            t: datetime

        @meta(owner="abhay@fennel.ai")
        @dataset
        class ExplodedHits:
            director: str = field(key=True)
            movie: str
            revenue: int
            t: datetime

            @pipeline(version=1)
            @inputs(SingleHits)
            def pipeline_exploded(cls, hits: Dataset):
                return hits.explode(columns=["actor"])

    assert (
        str(e.value)
        == """Column `actor` in explode not present in input '[Dataset:SingleHits]': ['director', 'movie', 'revenue', 't']"""
    )


def test_explode_fails_on_primitive_column():
    with pytest.raises(ValueError) as e:

        @meta(owner="abhay@fennel.ai")
        @dataset
        class SingleHits:
            director: List[str]
            movie: str
            revenue: int
            t: datetime

        @meta(owner="abhay@fennel.ai")
        @dataset
        class ExplodedHits:
            director: List[str]
            movie: str
            revenue: int
            t: datetime

            @pipeline(version=1)
            @inputs(SingleHits)
            def pipeline_exploded(cls, hits: Dataset):
                return hits.explode(columns=["movie"])

    assert str(e.value) == """Column `movie` in explode is not of type List"""


def test_first_without_key_fails():
    with pytest.raises(ValueError) as e:

        @meta(owner="abhay@fennel.ai")
        @dataset
        class SingleHits:
            director: str
            movie: str
            revenue: int
            t: datetime

        @meta(owner="abhay@fennel.ai")
        @dataset
        class FirstHit:
            director: str
            movie: str
            revenue: int
            t: datetime

            @pipeline(version=1)
            @inputs(SingleHits)
            def pipeline_first(cls, hits: Dataset):
                return hits.groupby().first()

    assert (
        str(e.value)
        == """'group_by' before 'first' in pipeline_first must specify at least one key"""
    )


def test_first_incorrect_schema_nokey():
    with pytest.raises(TypeError) as e:

        @meta(owner="abhay@fennel.ai")
        @dataset
        class SingleHits:
            director: str
            movie: str
            revenue: int
            t: datetime

        @meta(owner="abhay@fennel.ai")
        @dataset
        class FirstHit:
            director: str
            movie: str
            revenue: int
            t: datetime

            @pipeline(version=1)
            @inputs(SingleHits)
            def pipeline_first(cls, hits: Dataset):
                return hits.groupby("director").first()

    assert (
        str(e.value)
        == """[TypeError('Field `director` is present in `pipeline pipeline_first output` `key` schema but not present in `FirstHit key` schema.'), TypeError('Field `director` is present in `FirstHit` `value` schema but not present in `pipeline pipeline_first output value` schema.')]"""
    )


def test_first_incorrect_schema_missing_field():
    with pytest.raises(TypeError) as e:

        @meta(owner="abhay@fennel.ai")
        @dataset
        class SingleHits:
            director: str
            movie: str
            revenue: int
            t: datetime

        @meta(owner="abhay@fennel.ai")
        @dataset
        class FirstHit:
            director: str = field(key=True)
            movie: str
            t: datetime

            @pipeline(version=1)
            @inputs(SingleHits)
            def pipeline_first(cls, hits: Dataset):
                return hits.groupby("director").first()

    assert (
        str(e.value)
        == """[TypeError('Field `revenue` is present in `pipeline pipeline_first output` `value` schema but not present in `FirstHit value` schema.')]"""
    )


def test_first_wrong_field():
    with pytest.raises(Exception) as e:

        @meta(owner="abhay@fennel.ai")
        @dataset
        class SingleHits:
            director: str
            movie: str
            revenue: int
            t: datetime

        @meta(owner="abhay@fennel.ai")
        @dataset
        class FirstHit:
            actor: str = field(key=True)
            movie: str
            revenue: int
            t: datetime

            @pipeline(version=1)
            @inputs(SingleHits)
            def pipeline_first(cls, hits: Dataset):
                return hits.groupby("actor").first()

    assert (
        str(e.value)
        == """field actor not found in schema of '[Dataset:SingleHits]'"""
    )


<<<<<<< HEAD
def test_drop_null():
    with pytest.raises(ValueError) as e:

        @meta(owner="test@test.com")
        @dataset
        class C1:
            b1: int = field(key=True)
            b2: int
            b3: str
            t: datetime

            @pipeline(version=1)
            @inputs(C)
            def drop_null_noargs(cls, c: Dataset):
                return c.dropnull()

    assert (
        str(e.value)
        == "must specify either 'columns' or positional arguments to dropnull."
    )
    with pytest.raises(ValueError) as e:

        @meta(owner="test@test.com")
        @dataset
        class C2:
            b1: int = field(key=True)
            b2: int
            b3: str
            t: datetime

            @pipeline(version=1)
            @inputs(C)
            def drop_null_non_opt(cls, c: Dataset):
                return c.dropnull("b1")

    assert (
        str(e.value)
        == "invalid dropnull b1 has type <class 'int'> expected Optional type"
=======
def test_assign():
    @meta(owner="test@test.com")
    @dataset
    class RatingActivity:
        userid: int = field(key=True)
        rating: float
        movie: str
        t: datetime

    with pytest.raises(Exception) as e:

        @dataset
        class RatingActivity1:
            t: datetime
            userid: int = field(key=True)
            movie: str
            rating: float

            @pipeline(version=1)
            @inputs(RatingActivity)
            def create_dataset(cls, activity: Dataset):
                return activity.assign(
                    column="t",
                    result_type=float,
                    func=lambda df: float(df["t"]),
                )

    assert (
        str(e.value)
        == "Field `t` is not a non-key non-timestamp field in schema of assign node input '[Dataset:RatingActivity]'. Value fields are: ['rating', 'movie']"
    )

    with pytest.raises(Exception) as e:

        @dataset
        class RatingActivity2:
            t: datetime
            userid: int = field(key=True)
            movie: str
            rating: float

            @pipeline(version=1)
            @inputs(RatingActivity)
            def create_dataset(cls, activity: Dataset):
                return activity.assign(
                    column="",
                    result_type=float,
                    func=lambda df: float(df["t"]),
                )

    assert (
        str(e.value)
        == "invalid assign - '[Pipeline:create_dataset]->assign node' must specify a column to assign"
    )

    with pytest.raises(Exception) as e:

        @dataset
        class RatingActivity3:
            t: datetime
            userid: int = field(key=True)
            movie: str
            rating: float

            @pipeline(version=1)
            @inputs(RatingActivity)
            def create_dataset(cls, activity: Dataset):
                return activity.assign(
                    column="",
                    result_type=float,
                    func=lambda df: float(df["t"]),
                )

    assert (
        str(e.value)
        == "invalid assign - '[Pipeline:create_dataset]->assign node' must specify a column to assign"
>>>>>>> d33f3bc5
    )

    with pytest.raises(ValueError) as e:

<<<<<<< HEAD
        @meta(owner="test@test.com")
        @dataset
        class C3:
            b1: int = field(key=True)
            b2: int
            b3: str
            t: datetime

            @pipeline(version=1)
            @inputs(C)
            def drop_null_non_present(cls, c: Dataset):
                return c.dropnull("b4")

    assert (
        str(e.value)
        == "invalid dropnull column b4 not present in '[Dataset:C]'"
=======
        @dataset
        class RatingActivity4:
            t: datetime
            userid: int = field(key=True)
            movie: str
            rating: float

            @pipeline(version=1)
            @inputs(RatingActivity)
            def create_dataset(cls, activity: Dataset):
                return activity.assign(
                    column="userid",
                    result_type=float,
                    func=lambda df: float(df["userid"]),
                )

    assert (
        str(e.value)
        == "Field `userid` is not a non-key non-timestamp field in schema of assign node input '[Dataset:RatingActivity]'. Value fields are: ['rating', 'movie']"
>>>>>>> d33f3bc5
    )<|MERGE_RESOLUTION|>--- conflicted
+++ resolved
@@ -902,7 +902,6 @@
     )
 
 
-<<<<<<< HEAD
 def test_drop_null():
     with pytest.raises(ValueError) as e:
 
@@ -941,7 +940,26 @@
     assert (
         str(e.value)
         == "invalid dropnull b1 has type <class 'int'> expected Optional type"
-=======
+    )
+    with pytest.raises(ValueError) as e:
+        @meta(owner="test@test.com")
+        @dataset
+        class C3:
+            b1: int = field(key=True)
+            b2: int
+            b3: str
+            t: datetime
+
+            @pipeline(version=1)
+            @inputs(C)
+            def drop_null_non_present(cls, c: Dataset):
+                return c.dropnull("b4")
+
+    assert (
+        str(e.value)
+        == "invalid dropnull column b4 not present in '[Dataset:C]'"
+    )
+
 def test_assign():
     @meta(owner="test@test.com")
     @dataset
@@ -1018,29 +1036,9 @@
     assert (
         str(e.value)
         == "invalid assign - '[Pipeline:create_dataset]->assign node' must specify a column to assign"
->>>>>>> d33f3bc5
-    )
-
-    with pytest.raises(ValueError) as e:
-
-<<<<<<< HEAD
-        @meta(owner="test@test.com")
-        @dataset
-        class C3:
-            b1: int = field(key=True)
-            b2: int
-            b3: str
-            t: datetime
-
-            @pipeline(version=1)
-            @inputs(C)
-            def drop_null_non_present(cls, c: Dataset):
-                return c.dropnull("b4")
-
-    assert (
-        str(e.value)
-        == "invalid dropnull column b4 not present in '[Dataset:C]'"
-=======
+    )
+    with pytest.raises(Exception) as e:
+      
         @dataset
         class RatingActivity4:
             t: datetime
@@ -1060,5 +1058,5 @@
     assert (
         str(e.value)
         == "Field `userid` is not a non-key non-timestamp field in schema of assign node input '[Dataset:RatingActivity]'. Value fields are: ['rating', 'movie']"
->>>>>>> d33f3bc5
-    )+    )
+ 