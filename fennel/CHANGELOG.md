# Changelog
<<<<<<< HEAD
## [0.19.6] - 2024-01-11
- Adds functions `extract`, `extract_historical` and `extract_historical_progress` to the client.
- Deprecating functions `extract_features`, `extract_historical_features` and `extract_historical_features_progress` from the client.
- Improved error reporting in case of joint operator failure in Mock Client.
=======
## [0.19.7] - 2024-01-09
- Add jsonl file format support in pb2 file, introduce disorder for Sources

## [0.19.6] - 2024-01-08
- Add default format json for Kinesis Source
>>>>>>> bee1834e

## [0.19.5] - 2024-01-03
- Updates the contract between client and the server for `extract_historical_features` s3 buckets

## [0.19.4] - 2023-12-06
- Bug fix for `preproc` on `@sources` for string and bool data types.

## [0.19.3] - 2023-12-06
- Rename `pre_proc` to `preproc` on `@sources`. 

## [0.19.2] - 2023-12-05
- Add support for `pre_proc` on `@sources` to specify default values for columns which may not exist in the data sources.

## [0.19.0] - 2023-11-28
- Allow for AWS access key credentials for extract_historical_features buckets

## [0.18.21] - 2023-11-18
- Fix error response being logged twice in the client for sync and extract_features.

## [0.18.15] - 2023-11-12
- Allow owner to be specified at the file level itself. 

## [0.18.14] - 2023-11-11
- Use pd types rather than python types 

## [0.18.12] - 2023-11-08
- Add support for strings in extract_features and extract_historical_features 

## [0.18.11] - 2023-11-08
- Add support for tier selectors. 

## [0.18.10] - 2023-10-30
- Added `preview` parameter to sync.
- Show entity diffs on sync.

## [0.18.10] - 2023-10-30
- Add support for `since` in S3 source.

## [0.18.9]- 2023-10-27
- Added support for datetime fields in struct types

## [0.18.6] - 2023-09-19
- Added assign operator

## [0.18.5] - 2023-09-19
- Added select operator

## [0.18.4] - 2023-09-22
- Minor proto update for derived lookup extractors

## [0.18.2] - 2023-09-13
- Add derived extractors for aliasing and lookups

## [0.18.1] - 2023-09-08
- Add support to specify output bucket and prefix for extract historical, and support to map output columns to different features.

## [0.18.0] - 2023-08-30
- Added support for Debezium data in Avro format via Kafka connector

## [0.17.8] - 2023-08-17
- Added support for distinct aggregate in the backend

## [0.17.7] - 2023-08-17
- Distinct type for aggregations

## [0.17.3] - 2023-08-10
- Bug fixes for columnar serialization

## [0.17.2] - 2023-08-10
- Bug fixes for columnar serialization

## [0.17.1] - 2023-08-04
- Dataframes are serialized in columnar format for extractors

## [0.17.0] - 2023-08-03
- Remove jaas config from kafka source
- Fix kafka validation for security protocol
- Add delta lake for S3 format
- Fix validation bug

## [0.16.19] - 2023-08-02
- Support for 'stddev' aggregate

## [0.16.18] - 2023-07-21
- Fix for 'first' operator

## [0.16.17] - 2023-07-21
- Support for 'first' operator

## [0.16.16] - 2023-07-20
- Better errors in mock client

## [0.16.15] - 2023-07-20
- Support struct type

## [0.16.12] - 2023-07-20
- Support verify_cert on kafka source

## [0.16.11] - 2023-07-20
- Support role-based access to s3 data

## [0.16.10] - 2023-07-18
- Bug fixes for the client.

## [0.16.6] - 2023-07-08
- Support count unique for aggregations

## [0.16.5] - 2023-07-07
- Fix get_dataset_df in mock client to correctly handle empty datasets

## [0.16.4] - 2023-07-06
- Mock client fix to handle empty data in aggegations

## [0.16.3] - 2023-07-06
- Client API's for extract historical

## [0.16.2] - 2023-06-27
- Enable versioning for expectations.

## [0.16.1] - 2023-06-27
- Add inspect APIs to the client.

## [0.16.0] - 2023-06-19
- New `explode` and `dedup` operators
- Support for inner joins

## [0.15.21] - 2023-06-16
- Add definition APIs to the client.

## [0.15.20] - 2023-06-13
- Pass timestamp sorting column to the source.

## [0.15.19] - 2023-06-04
- Send pipeline source code during sync.


## [0.15.18] - 2023-06-01
- Support chaining of operators for lambda functions.

## [0.15.17] - 2023-06-01
- Create schema copy for every node.

## [0.15.16] - 2023-06-01
- Add support for longer complex lambda functions.

## [0.15.15] - 2023-05-26
- Improve error handling of drop/rename operators
- Require `default` for min/max aggregates

## [0.15.14] - 2023-05-30
- Add support for kinesis source.

## [0.15.13] - 2023-05-30
- Change ownership of expectations based on pipelines for derived datasets.

## [0.15.11] - 2023-05-26
- Fix join semantics for left and right joins.

## [0.15.10] - 2023-05-23
- Add debug api to the client

## [0.15.7] - 2023-05-19
- Increase client timeout for sync to 300s.

## [0.15.5] - 2023-05-18
- Provide an option to override the source for a dataset.

## [0.15.3] - 2023-05-15
- Provide schema for every node

## [0.15.2] - 2023-05-13
- Fixes for Webhook + Integration tests

## [0.15.1] - 2023-05-12
- Support backfilling of pipelines + Webhook support

## [0.15] - 2023-05-11
- Vendor in dependencies of the client

## [0.12] - 2023-04-17
- Add support for intervals in Join Operator

## [0.11] - 2023-04-05
- Use new lambda based execution.

## [0.9.1] - 2023-04-03
- Use source code based execution.

## [0.8.7] - 2023-03-29
- Change from type to decorator based input and output specification for pipelines and extractors

## [0.8.6] - 2023-03-21
- Add rename and drop operators to the client.

## [0.8.5] - 2023-03-21
- Improve client error reporting.

## [0.8.4] - 2023-03-20
- Port docs to client.

## [0.8.3] - 2023-03-20
- Some minor bug fixes

## [0.8.2] - 2023-03-17
- Kafka source support.

## [0.8.1] - 2023-03-15
- Add back support for great expectations

## [0.8.0] - 2023-03-12
- Large rewrite of protobufs and the interfaces and a bunch of backward incompatible changes.

## [0.7.1] - 2023-02-22
- Disallow featuresets as inputs to extractors

## [0.7.0] - 2023-02-02
- Introduce great expectations

## [0.6.1] - 2023-02-10
- Improve error propagation for the user

## [0.6.0] - 2023-02-10
- Update in generated protobuf files and translators

## [0.5.1] - 2023-02-02
- Client side schema check on feature extraction.

## [0.5.0] - 2023-02-01
- Make Sync call a REST call instead of gRPC

## [0.4.2] - 2023-01-18
- Fix timestamps returned during a lookup.

## [0.4.1] - 2023-01-18
- Log features to Kafka.

## [0.4.0] - 2023-01-18
- Pipelines have ids and extractors have versions.

## [0.3.7] - 2023-01-17
- Several updates to the api's and keeping them in sync with the documentation.

## [0.3.4] - 2023-01-15
- log splits the input dataframe into smaller batches to avoid potential payload size limit or timeouts.

## [0.3.3] - 2023-01-15
- revert log call splitting the input json. to_json returns a JSON string, can't batch that.

## [0.3.2] - 2023-01-15
- log splits the input dataframe into smaller batches to avoid potential payload size limit or timeouts.

## [0.3.1] - 2023-01-15
- Pickle function module by value.

## [0.3.0] - 2023-01-14
- Fix aggregate execution.

## [0.2.9] - 2023-01-12
- Pipeline schema validation.

## [0.2.8] - 2023-01-11
- Dynamic import to support integration client

## [0.2.6] - 2023-01-10
- Pickle by reference and make extractors bounded functions.

## [0.2.5] - 2023-01-10
- Provide string representation of fields and features.

## [0.2.3] - 2023-01-02
- Use dataset field names rather than strings in pipelines.

## [0.2.2] - 2023-01-02
- Added error checks covering cases when extractor depends on incorrect dataset.

## [0.2.1] - 2022-12-29
- Enable featuresets as inputs to an extractor

## [0.2.0] - 2022-12-27
- Preserve ordering of key lookup

## [0.1.9] - 2022-12-23
- Schema must be specified if transform changes it.

## [0.1.7] - 2022-12-12
- Migrate from py arrow schemas to inhouse schemas<|MERGE_RESOLUTION|>--- conflicted
+++ resolved
@@ -1,16 +1,12 @@
 # Changelog
-<<<<<<< HEAD
-## [0.19.6] - 2024-01-11
-- Adds functions `extract`, `extract_historical` and `extract_historical_progress` to the client.
-- Deprecating functions `extract_features`, `extract_historical_features` and `extract_historical_features_progress` from the client.
+## [0.19.8] - 2024-01-11
 - Improved error reporting in case of joint operator failure in Mock Client.
-=======
+
 ## [0.19.7] - 2024-01-09
 - Add jsonl file format support in pb2 file, introduce disorder for Sources
 
 ## [0.19.6] - 2024-01-08
 - Add default format json for Kinesis Source
->>>>>>> bee1834e
 
 ## [0.19.5] - 2024-01-03
 - Updates the contract between client and the server for `extract_historical_features` s3 buckets
