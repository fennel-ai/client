--- conflicted
+++ resolved
@@ -1,17 +1,18 @@
 # Changelog
-<<<<<<< HEAD
 
 ## [0.20.2] - 2024-01-17
 
 - Added window operator
-=======
+
 ## [0.20.1] - 2024-01-16
-- Add validations for the explode operator 
+
+- Add validations for the explode operator
 
 ## [0.20.0] - 2024-01-12
+
 - Adding functions in the client -> `extract`, `extract_historical` and `extract_historical_progress`.
-- Deprecating functions in the client -> `extract_features`, `extract_historical_features` and `extract_historical_progress_features`.
->>>>>>> be27d279
+- Deprecating functions in the client -> `extract_features`, `extract_historical_features`
+  and `extract_historical_progress_features`.
 
 ## [0.19.8] - 2024-01-11
 
