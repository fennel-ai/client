# Changelog

<<<<<<< HEAD
## [0.18.1] - 2023-09-19
- Added select operator
=======
## [0.18.2] - 2023-09-13
- Add derived extractors for aliasing and lookups

## [0.18.1] - 2023-09-08
- Add support to specify output bucket and prefix for extract historical, and support to map output columns to different features.
>>>>>>> 3ffbc7cc

## [0.18.0] - 2023-08-30
- Added support for Debezium data in Avro format via Kafka connector

## [0.17.8] - 2023-08-17
- Added support for distinct aggregate in the backend

## [0.17.7] - 2023-08-17
- Distinct type for aggregations

## [0.17.3] - 2023-08-10
- Bug fixes for columnar serialization

## [0.17.2] - 2023-08-10
- Bug fixes for columnar serialization

## [0.17.1] - 2023-08-04
- Dataframes are serialized in columnar format for extractors

## [0.17.0] - 2023-08-03
- Remove jaas config from kafka source
- Fix kafka validation for security protocol
- Add delta lake for S3 format
- Fix validation bug

## [0.16.19] - 2023-08-02
- Support for 'stddev' aggregate

## [0.16.18] - 2023-07-21
- Fix for 'first' operator

## [0.16.17] - 2023-07-21
- Support for 'first' operator

## [0.16.16] - 2023-07-20
- Better errors in mock client

## [0.16.15] - 2023-07-20
- Support struct type

## [0.16.12] - 2023-07-20
- Support verify_cert on kafka source

## [0.16.11] - 2023-07-20
- Support role-based access to s3 data

## [0.16.10] - 2023-07-18
- Bug fixes for the client.

## [0.16.6] - 2023-07-08
- Support count unique for aggregations

## [0.16.5] - 2023-07-07
- Fix get_dataset_df in mock client to correctly handle empty datasets

## [0.16.4] - 2023-07-06
- Mock client fix to handle empty data in aggegations

## [0.16.3] - 2023-07-06
- Client API's for extract historical

## [0.16.2] - 2023-06-27
- Enable versioning for expectations.

## [0.16.1] - 2023-06-27
- Add inspect APIs to the client.

## [0.16.0] - 2023-06-19
- New `explode` and `dedup` operators
- Support for inner joins

## [0.15.21] - 2023-06-16
- Add definition APIs to the client.

## [0.15.20] - 2023-06-13
- Pass timestamp sorting column to the source.

## [0.15.19] - 2023-06-04
- Send pipeline source code during sync.


## [0.15.18] - 2023-06-01
- Support chaining of operators for lambda functions.

## [0.15.17] - 2023-06-01
- Create schema copy for every node.

## [0.15.16] - 2023-06-01
- Add support for longer complex lambda functions.

## [0.15.15] - 2023-05-26
- Improve error handling of drop/rename operators
- Require `default` for min/max aggregates

## [0.15.14] - 2023-05-30
- Add support for kinesis source.

## [0.15.13] - 2023-05-30
- Change ownership of expectations based on pipelines for derived datasets.

## [0.15.11] - 2023-05-26
- Fix join semantics for left and right joins.

## [0.15.10] - 2023-05-23
- Add debug api to the client

## [0.15.7] - 2023-05-19
- Increase client timeout for sync to 300s.

## [0.15.5] - 2023-05-18
- Provide an option to override the source for a dataset.

## [0.15.3] - 2023-05-15
- Provide schema for every node

## [0.15.2] - 2023-05-13
- Fixes for Webhook + Integration tests

## [0.15.1] - 2023-05-12
- Support backfilling of pipelines + Webhook support

## [0.15] - 2023-05-11
- Vendor in dependencies of the client

## [0.12] - 2023-04-17
- Add support for intervals in Join Operator

## [0.11] - 2023-04-05
- Use new lambda based execution.

## [0.9.1] - 2023-04-03
- Use source code based execution.

## [0.8.7] - 2023-03-29
- Change from type to decorator based input and output specification for pipelines and extractors

## [0.8.6] - 2023-03-21
- Add rename and drop operators to the client.

## [0.8.5] - 2023-03-21
- Improve client error reporting.

## [0.8.4] - 2023-03-20
- Port docs to client.

## [0.8.3] - 2023-03-20
- Some minor bug fixes

## [0.8.2] - 2023-03-17
- Kafka source support.

## [0.8.1] - 2023-03-15
- Add back support for great expectations

## [0.8.0] - 2023-03-12
- Large rewrite of protobufs and the interfaces and a bunch of backward incompatible changes.

## [0.7.1] - 2023-02-22
- Disallow featuresets as inputs to extractors

## [0.7.0] - 2023-02-02
- Introduce great expectations

## [0.6.1] - 2023-02-10
- Improve error propagation for the user

## [0.6.0] - 2023-02-10
- Update in generated protobuf files and translators

## [0.5.1] - 2023-02-02
- Client side schema check on feature extraction.

## [0.5.0] - 2023-02-01
- Make Sync call a REST call instead of gRPC

## [0.4.2] - 2023-01-18
- Fix timestamps returned during a lookup.

## [0.4.1] - 2023-01-18
- Log features to Kafka.

## [0.4.0] - 2023-01-18
- Pipelines have ids and extractors have versions.

## [0.3.7] - 2023-01-17
- Several updates to the api's and keeping them in sync with the documentation.

## [0.3.4] - 2023-01-15
- log splits the input dataframe into smaller batches to avoid potential payload size limit or timeouts.

## [0.3.3] - 2023-01-15
- revert log call splitting the input json. to_json returns a JSON string, can't batch that.

## [0.3.2] - 2023-01-15
- log splits the input dataframe into smaller batches to avoid potential payload size limit or timeouts.

## [0.3.1] - 2023-01-15
- Pickle function module by value.

## [0.3.0] - 2023-01-14
- Fix aggregate execution.

## [0.2.9] - 2023-01-12
- Pipeline schema validation.

## [0.2.8] - 2023-01-11
- Dynamic import to support integration client

## [0.2.6] - 2023-01-10
- Pickle by reference and make extractors bounded functions.

## [0.2.5] - 2023-01-10
- Provide string representation of fields and features.

## [0.2.3] - 2023-01-02
- Use dataset field names rather than strings in pipelines.

## [0.2.2] - 2023-01-02
- Added error checks covering cases when extractor depends on incorrect dataset.

## [0.2.1] - 2022-12-29
- Enable featuresets as inputs to an extractor

## [0.2.0] - 2022-12-27
- Preserve ordering of key lookup

## [0.1.9] - 2022-12-23
- Schema must be specified if transform changes it.

## [0.1.7] - 2022-12-12
- Migrate from py arrow schemas to inhouse schemas<|MERGE_RESOLUTION|>--- conflicted
+++ resolved
@@ -1,15 +1,13 @@
 # Changelog
 
-<<<<<<< HEAD
-## [0.18.1] - 2023-09-19
+## [0.18.4] - 2023-09-19
 - Added select operator
-=======
+
 ## [0.18.2] - 2023-09-13
 - Add derived extractors for aliasing and lookups
 
 ## [0.18.1] - 2023-09-08
 - Add support to specify output bucket and prefix for extract historical, and support to map output columns to different features.
->>>>>>> 3ffbc7cc
 
 ## [0.18.0] - 2023-08-30
 - Added support for Debezium data in Avro format via Kafka connector
