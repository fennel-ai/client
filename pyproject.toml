[tool.poetry]
name = "fennel-ai"
<<<<<<< HEAD
version = "0.19.6"
=======
version = "0.19.7"
>>>>>>> bee1834e
description = "The modern realtime feature engineering platform"
authors = ["Fennel AI <developers@fennel.ai>"]
packages = [{ include = "fennel" }]
readme = "README.md"

[tool.poetry.dependencies]
python = "^3.8"
pandas = "^1.0.0"
protobuf = "^4.22.4"
frozendict = "^2.3.8"

[tool.poetry.dev-dependencies]
flake8 = "^4.0.1"
black = "^22.6.0"
mypy = "^0.981"
pyarrow = "^10.0.1"
vendoring = "^1.2.0"
mypy-protobuf = "^3.4.0"
build = "^0.9.0"
geopy = "^2.3.0"
jupyterlab = "^3.6.3"
pytest-mock = "^3.9.0"
pytest = "^7.1.3"
twine = "^4.0.0"
pyspelling = "^2.8.2"

[build-system]
requires = ["poetry-core>=1.0.0"]
build-backend = "poetry.core.masonry.api"

# inspired from - https://github.com/pypa/pip/blob/main/pyproject.toml

# vendoring configuration
[tool.vendoring]
destination = "fennel/_vendor"
requirements = "fennel/_vendor/vendor.txt"
namespace = "fennel._vendor"

protected-files = ["vendor.txt"]

# this can be used in case we need to patch any changes to the vendored packages
# see e.g. - https://github.com/pypa/pip/blob/main/tools/vendoring/patches/urllib3.patch
patches-dir = "fennel/tools/vendor/patches/"

[tool.vendoring.transformations]
substitute = []
drop = [
    # remove bin files
    "bin/",
]

[tool.pytest.ini_options]
testpaths = [
    "docs/examples/datasets/datasets.py",
    "fennel/dataset",
    "fennel/lib",
    "fennel/featureset",
    "fennel/sources",
    "docs/examples",
]
python_files = [
    "docs/examples/*/*.py",
    "docs/examples/*.py",
    "*_test.py",
    "test_*.py",
]

markers = [
    "integration: Those tests that can be run using a rust client",
    "data_integration: Integration tests for Data Integration",
    "slow: Those tests that are slow",
]


[tool.mypy]
python_version = "3.11"
ignore_missing_imports = true
exclude = [
    'pb2\.py$',
    '.*_pb2.pyi',
    'docs/examples',
    'fennel/_vendor', # ignore vendored packages
]

[[tool.mypy.overrides]]
module = "pyarrow"
ignore_missing_imports = true

[[tool.mypy.overrides]]
module = "requests"
ignore_missing_imports = true

[[tool.mypy.overrides]]
module = "cloudpickle"
ignore_missing_imports = true

[[tool.mypy.overrides]]
module = "pandas"
ignore_missing_imports = true

[[tool.mypy.overrides]]
module = "numpy"
ignore_errors = true
ignore_missing_imports = true

[[tool.mypy.overrides]]
module = "google.protobuf.*"
ignore_missing_imports = true

[tool.black]
line-length = 80
extend-exclude = '''
(
    .*_pb2.py
    | fennel/_vendor/*
    | fennel/gen/*.py
)
'''<|MERGE_RESOLUTION|>--- conflicted
+++ resolved
@@ -1,10 +1,6 @@
 [tool.poetry]
 name = "fennel-ai"
-<<<<<<< HEAD
-version = "0.19.6"
-=======
-version = "0.19.7"
->>>>>>> bee1834e
+version = "0.19.8"
 description = "The modern realtime feature engineering platform"
 authors = ["Fennel AI <developers@fennel.ai>"]
 packages = [{ include = "fennel" }]
